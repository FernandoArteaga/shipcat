--- conflicted
+++ resolved
@@ -10,11 +10,7 @@
 name = "shipcat"
 description = "Deploy right meow."
 readme = "README.md"
-<<<<<<< HEAD
 version = "0.76.0"
-=======
-version = "0.75.0"
->>>>>>> 5630fcd7
 categories = ["command-line-utilities"]
 keywords = ["kubernetes", "helm", "deployment", "standardisation", "validation"]
 license-file = "LICENSE"
